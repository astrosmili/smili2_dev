import matplotlib.pyplot as plt
import smili2.imdata as imdata
from astropy.time import Time
import numpy as np
<<<<<<< HEAD
import os, platform

hostname = platform.node()   # Host name
hostname = hostname.split('.')[0]


if hostname == 'isco':
    homed = '/data-isco/data-smili/'
elif hostname == 'leonid2' or hostname == 'capelin':
    homed = '/data-smili/'

raise SystemExit
=======
from alma_util import workdir

#
# Make this script running universally on our several machines.
#
basedir = workdir() + 'ALMA/'

fitsin =  basedir + 'RoundSpottyDisk2.fits'
fitsout = basedir + 'RoundSpottyDisk_smili.fits'
>>>>>>> 5971ba14

ttl = 'Round Spotty Disk. Freq = 46.1 GHz.'

cas = imdata.load_fits_casa(fitsin, imdtype=np.float32) 

cas.to_fits_casa(fitsout) 

#
# Frequency array
#
fr = np.copy(cas.data['freq'])
fr = 1e-9*fr

#
# MJD array to array of ISO times
#
# mjd = np.copy(cas.data['mjd'])
# tim = Time(mjd, format='mjd', scale='utc')
# iso = tim.iso

cas.imshow(colorbar=True, title=ttl) 

plt.show()

<|MERGE_RESOLUTION|>--- conflicted
+++ resolved
@@ -2,20 +2,6 @@
 import smili2.imdata as imdata
 from astropy.time import Time
 import numpy as np
-<<<<<<< HEAD
-import os, platform
-
-hostname = platform.node()   # Host name
-hostname = hostname.split('.')[0]
-
-
-if hostname == 'isco':
-    homed = '/data-isco/data-smili/'
-elif hostname == 'leonid2' or hostname == 'capelin':
-    homed = '/data-smili/'
-
-raise SystemExit
-=======
 from alma_util import workdir
 
 #
@@ -23,9 +9,8 @@
 #
 basedir = workdir() + 'ALMA/'
 
-fitsin =  basedir + 'RoundSpottyDisk2.fits'
+fitsin =  basedir + 'RoundSpottyDisk.fits'
 fitsout = basedir + 'RoundSpottyDisk_smili.fits'
->>>>>>> 5971ba14
 
 ttl = 'Round Spotty Disk. Freq = 46.1 GHz.'
 

import numpy as np
import smili2.uvdata as uv

# uvd= uv.load_uvfits('/home/benkev/ALMA/alma/alma.alma.cycle7.10_noise.uvfits',
#                '/home/benkev/ALMA/alma_zarr')

uvd = uv.load_uvfits('/home/benkev/ALMA/3C273.coeff.fittp.uvfits',
               '/home/benkev/ALMA/3C273_zarr')

ds = uvd.vistab.ds
vs = ds.vis

<<<<<<< HEAD
vst = uv.switch_polrepr('stokes')
=======
>>>>>>> e9d23392

vsar = vs.data.compute()   # Extract visibility ndarray
shape1 = list(vsar.shape)
shape1[-1] = 4             # Extend pol axis to 4 to hold 4 Stokes parameters
vsar1 = np.zeros(shape1)   # New visibility ndarray for Stokes parameters
<|MERGE_RESOLUTION|>--- conflicted
+++ resolved
@@ -10,11 +10,6 @@
 ds = uvd.vistab.ds
 vs = ds.vis
 
-<<<<<<< HEAD
-vst = uv.switch_polrepr('stokes')
-=======
->>>>>>> e9d23392
-
 vsar = vs.data.compute()   # Extract visibility ndarray
 shape1 = list(vsar.shape)
 shape1[-1] = 4             # Extend pol axis to 4 to hold 4 Stokes parameters
